--- conflicted
+++ resolved
@@ -1317,13 +1317,9 @@
     ) -> Result<(Option<Move>, Score, Vec<(Move, Color)>, u64)> {
         let mut pv: PV = Vec::new();
         let mut history: History = Vec::new();
-<<<<<<< HEAD
-
-        let (mv, score, node_count) =
-            self._find_next_move_parallel(depth, &mut pv, &mut history, Score::MIN, Score::MAX)?;
-=======
+
         let curr_depth = 0;
-        let (mv, score, node_count) = self._find_next_move(
+        let (mv, score, node_count) = self._find_next_move_parallel(
             curr_depth,
             max_depth,
             &mut pv,
@@ -1331,7 +1327,6 @@
             Score::MIN,
             Score::MAX,
         )?;
->>>>>>> 66c35ad5
 
         let full_pv = full_history(pv, self.color_to_move);
 
@@ -1509,7 +1504,8 @@
 
     fn _find_next_move_parallel(
         &self,
-        depth: u8,
+        curr_depth: u8,
+        max_depth: u8,
         // Principal variation result, used to return the best line found in this node.
         // Though slightly confusing, it is more efficient to pass a result
         // buffer here instead of returning a new buffer from this function.
@@ -1519,9 +1515,9 @@
         alpha: Score,
         beta: Score,
     ) -> Result<(Option<Move>, Score, u64)> {
-        if depth == 0 && self.is_in_check(self.color_to_move)? {
-            return self._find_next_move(1, pv, history, alpha, beta);
-        } else if depth == 0 {
+        if curr_depth == max_depth && self.is_in_check(self.color_to_move)? {
+            return self._find_next_move(curr_depth, max_depth + 1, pv, history, alpha, beta);
+        } else if curr_depth == max_depth {
             return Ok((None, evaluate_position(self, history)?, 1));
         }
 
@@ -1594,7 +1590,8 @@
                 //     )?
                 // } else {
                     moved_board._find_next_move(
-                        depth - 1,
+                        curr_depth + 1,
+                        max_depth,
                         &mut child_pv,
                         &mut history,
                         alpha,
